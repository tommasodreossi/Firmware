--- conflicted
+++ resolved
@@ -209,15 +209,8 @@
  *
  ****************************************************************************************************/
 
-<<<<<<< HEAD
-extern void stm32_spiinitialize(void);
 #define board_spi_reset(ms)
 #define board_peripheral_reset(ms)
-extern void stm32_usbinitialize(void);
-
-=======
-#define board_spi_reset(ms)
-#define board_peripheral_reset(ms)
 
 /****************************************************************************************************
  * Name: stm32_usbinitialize
@@ -229,31 +222,11 @@
 
 extern void stm32_usbinitialize(void);
 
->>>>>>> 780e903d
-/****************************************************************************
- * Name: nsh_archinitialize
- *
- * Description:
- *   Perform architecture specific initialization for NSH.
- *
- *   CONFIG_NSH_ARCHINIT=y :
- *     Called from the NSH library
- *
- *   CONFIG_BOARD_INITIALIZE=y, CONFIG_NSH_LIBRARY=y, &&
- *   CONFIG_NSH_ARCHINIT=n :
- *     Called from board_initialize().
- *
- ****************************************************************************/
-
-#ifdef CONFIG_NSH_LIBRARY
-int nsh_archinitialize(void);
-#endif
-
 /****************************************************************************
  * Name: board_i2c_initialize
  *
  * Description:
- *   Called to set I2C bus frequncies.
+ *   Called to set I2C bus frequencies.
  *
  ****************************************************************************/
 
