--- conflicted
+++ resolved
@@ -54,14 +54,11 @@
 #include <mach/mach.h>
 #endif
 
-<<<<<<< HEAD
-=======
 #ifdef __PX4_QURT
 // dprintf is not available on QURT. Use the usual output to mini-dm.
 #define dprintf(_fd, _text, ...) ((_fd) == 1 ? PX4_INFO((_text), ##__VA_ARGS__) : (void)(_fd))
 #endif
 
->>>>>>> 8c9b2725
 extern struct system_load_s system_load;
 
 #define CL "\033[K" // clear line
