/****************************************************************************
 *
 *   Copyright (c) 2013-2015 PX4 Development Team. All rights reserved.
 *
 * Redistribution and use in source and binary forms, with or without
 * modification, are permitted provided that the following conditions
 * are met:
 *
 * 1. Redistributions of source code must retain the above copyright
 *    notice, this list of conditions and the following disclaimer.
 * 2. Redistributions in binary form must reproduce the above copyright
 *    notice, this list of conditions and the following disclaimer in
 *    the documentation and/or other materials provided with the
 *    distribution.
 * 3. Neither the name PX4 nor the names of its contributors may be
 *    used to endorse or promote products derived from this software
 *    without specific prior written permission.
 *
 * THIS SOFTWARE IS PROVIDED BY THE COPYRIGHT HOLDERS AND CONTRIBUTORS
 * "AS IS" AND ANY EXPRESS OR IMPLIED WARRANTIES, INCLUDING, BUT NOT
 * LIMITED TO, THE IMPLIED WARRANTIES OF MERCHANTABILITY AND FITNESS
 * FOR A PARTICULAR PURPOSE ARE DISCLAIMED. IN NO EVENT SHALL THE
 * COPYRIGHT OWNER OR CONTRIBUTORS BE LIABLE FOR ANY DIRECT, INDIRECT,
 * INCIDENTAL, SPECIAL, EXEMPLARY, OR CONSEQUENTIAL DAMAGES (INCLUDING,
 * BUT NOT LIMITED TO, PROCUREMENT OF SUBSTITUTE GOODS OR SERVICES; LOSS
 * OF USE, DATA, OR PROFITS; OR BUSINESS INTERRUPTION) HOWEVER CAUSED
 * AND ON ANY THEORY OF LIABILITY, WHETHER IN CONTRACT, STRICT
 * LIABILITY, OR TORT (INCLUDING NEGLIGENCE OR OTHERWISE) ARISING IN
 * ANY WAY OUT OF THE USE OF THIS SOFTWARE, EVEN IF ADVISED OF THE
 * POSSIBILITY OF SUCH DAMAGE.
 *
 ****************************************************************************/

/**
 * @file commander_params.c
 *
 * Parameters defined by the sensors task.
 *
 * @author Lorenz Meier <lorenz@px4.io>
 * @author Thomas Gubler <thomas@px4.io>
 * @author Julian Oes <julian@px4.io>
 */

#include <px4_config.h>
#include <systemlib/param/param.h>

/**
 * Roll trim
 *
 * The trim value is the actuator control value the system needs
 * for straight and level flight. It can be calibrated by
 * flying manually straight and level using the RC trims and
 * copying them using the GCS.
 *
 * @group Radio Calibration
 * @min -0.25
 * @max 0.25
 * @decimal 2
 * @increment 0.01
 */
PARAM_DEFINE_FLOAT(TRIM_ROLL, 0.0f);

/**
 * Pitch trim
 *
 * The trim value is the actuator control value the system needs
 * for straight and level flight. It can be calibrated by
 * flying manually straight and level using the RC trims and
 * copying them using the GCS.
 *
 * @group Radio Calibration
 * @min -0.25
 * @max 0.25
 * @decimal 2
 * @increment 0.01
 */
PARAM_DEFINE_FLOAT(TRIM_PITCH, 0.0f);

/**
 * Yaw trim
 *
 * The trim value is the actuator control value the system needs
 * for straight and level flight. It can be calibrated by
 * flying manually straight and level using the RC trims and
 * copying them using the GCS.
 *
 * @group Radio Calibration
 * @min -0.25
 * @max 0.25
 * @decimal 2
 * @increment 0.01
 */
PARAM_DEFINE_FLOAT(TRIM_YAW, 0.0f);

/**
 * Datalink loss time threshold
 *
 * After this amount of seconds without datalink the data link lost mode triggers
 *
 * @group Commander
 * @unit s
 * @min 5
 * @max 300
 * @decimal 1
 * @increment 0.5
 */
PARAM_DEFINE_INT32(COM_DL_LOSS_T, 10);

/**
 * Datalink regain time threshold
 *
 * After a data link loss: after this this amount of seconds with a healthy datalink the 'datalink loss'
 * flag is set back to false
 *
 * @group Commander
 * @unit s
 * @min 0
 * @max 3
 * @decimal 1
 * @increment 0.5
 */
PARAM_DEFINE_INT32(COM_DL_REG_T, 0);

/**
 * Engine Failure Throttle Threshold
 *
 * Engine failure triggers only above this throttle value
 *
 * @group Commander
 * @min 0.0
 * @max 1.0
 * @decimal 1
 * @increment 0.05
 */
PARAM_DEFINE_FLOAT(COM_EF_THROT, 0.5f);

/**
 * Engine Failure Current/Throttle Threshold
 *
 * Engine failure triggers only below this current value
 *
 * @group Commander
 * @min 0.0
 * @max 50.0
 * @unit A
 * @decimal 2
 * @increment 1
 */
PARAM_DEFINE_FLOAT(COM_EF_C2T, 5.0f);

/**
 * Engine Failure Time Threshold
 *
 * Engine failure triggers only if the throttle threshold and the
 * current to throttle threshold are violated for this time
 *
 * @group Commander
 * @unit s
 * @min 0.0
 * @max 60.0
 * @decimal 1
 * @increment 1
 */
PARAM_DEFINE_FLOAT(COM_EF_TIME, 10.0f);

/**
 * RC loss time threshold
 *
 * After this amount of seconds without RC connection the rc lost flag is set to true
 *
 * @group Commander
 * @unit s
 * @min 0
 * @max 35
 * @decimal 1
 * @increment 0.1
 */
PARAM_DEFINE_FLOAT(COM_RC_LOSS_T, 0.5f);

/**
 * Home set horizontal threshold
 *
 * The home position will be set if the estimated positioning accuracy is below the threshold.
 *
 * @group Commander
 * @unit m
 * @min 2
 * @max 15
 * @decimal 2
 * @increment 0.5
 */
PARAM_DEFINE_FLOAT(COM_HOME_H_T, 5.0f);

/**
 * Home set vertical threshold
 *
 * The home position will be set if the estimated positioning accuracy is below the threshold.
 *
 * @group Commander
 * @unit m
 * @min 5
 * @max 25
 * @decimal 2
 * @increment 0.5
 */
PARAM_DEFINE_FLOAT(COM_HOME_V_T, 10.0f);

/**
 * Autosaving of params
 *
 * If not equal to zero the commander will automatically save parameters to persistent storage once changed.
 * Default is on, as the interoperability with currently deployed GCS solutions depends on parameters
 * being sticky. Developers can default it to off.
 *
 * @group Commander
 * @boolean
 */
PARAM_DEFINE_INT32(COM_AUTOS_PAR, 1);

/**
 * RC control input mode
 *
 * The default value of 0 requires a valid RC transmitter setup.
 * Setting this to 1 allows joystick control and disables RC input handling and the associated checks. A value of
 * 2 will generate RC control data from manual input received via MAVLink instead
 * of directly forwarding the manual input data.
 *
 * @group Commander
 * @min 0
 * @max 2
 * @value 0 RC Transmitter
 * @value 1 Joystick/No RC Checks
 * @value 2 Virtual RC by Joystick
 */
PARAM_DEFINE_INT32(COM_RC_IN_MODE, 0);

/**
 * Time-out for auto disarm after landing
 *
 * A non-zero, positive value specifies the time-out period in seconds after which the vehicle will be
 * automatically disarmed in case a landing situation has been detected during this period.
 * A value of zero means that automatic disarming is disabled.
 *
 * @group Commander
 * @min 0
 * @max 20
 * @unit s
 * @decimal 0
 * @increment 1
 */
PARAM_DEFINE_INT32(COM_DISARM_LAND, 0);

/**
 * Battery failsafe mode
 *
 * Action the system takes on low battery. Defaults to off
 *
 * @group Commander
<<<<<<< HEAD
 * @value 0 No action
 * @value 1 RTL on low battery
=======
 * @value 0 Warning
 * @value 1 Return to Land
 * @value 2 Land at current position
>>>>>>> 18176ea7
 * @decimal 0
 * @increment 1
 */
PARAM_DEFINE_INT32(COM_LOW_BAT_ACT, 0);

/**
 * First flightmode slot (1000-1160)
 *
 * If the main switch channel is in this range the
 * selected flight mode will be applied.
 *
 * @value -1 Unassigned
 * @value 0 Manual
 * @value 1 Altitude
 * @value 2 Position
 * @value 3 Mission
 * @value 4 Hold
 * @value 10 Takeoff
 * @value 11 Land
 * @value 5 Return
 * @value 6 Acro
 * @value 7 Offboard
 * @value 8 Stabilized
 * @value 9 Rattitude
 * @value 12 Follow Me
 */
PARAM_DEFINE_INT32(COM_FLTMODE1, -1);

/**
 * Second flightmode slot (1160-1320)
 *
 * If the main switch channel is in this range the
 * selected flight mode will be applied.
 *
 * @value -1 Unassigned
 * @value 0 Manual
 * @value 1 Altitude
 * @value 2 Position
 * @value 3 Mission
 * @value 4 Hold
 * @value 10 Takeoff
 * @value 11 Land
 * @value 5 Return
 * @value 6 Acro
 * @value 7 Offboard
 * @value 8 Stabilized
 * @value 9 Rattitude
 * @value 12 Follow Me
 */
PARAM_DEFINE_INT32(COM_FLTMODE2, -1);

/**
 * Third flightmode slot (1320-1480)
 *
 * If the main switch channel is in this range the
 * selected flight mode will be applied.
 *
 * @value -1 Unassigned
 * @value 0 Manual
 * @value 1 Altitude
 * @value 2 Position
 * @value 3 Mission
 * @value 4 Hold
 * @value 10 Takeoff
 * @value 11 Land
 * @value 5 Return
 * @value 6 Acro
 * @value 7 Offboard
 * @value 8 Stabilized
 * @value 9 Rattitude
 * @value 12 Follow Me
 */
PARAM_DEFINE_INT32(COM_FLTMODE3, -1);

/**
 * Fourth flightmode slot (1480-1640)
 *
 * If the main switch channel is in this range the
 * selected flight mode will be applied.
 *
 * @value -1 Unassigned
 * @value 0 Manual
 * @value 1 Altitude
 * @value 2 Position
 * @value 3 Mission
 * @value 4 Hold
 * @value 10 Takeoff
 * @value 11 Land
 * @value 5 Return
 * @value 6 Acro
 * @value 7 Offboard
 * @value 8 Stabilized
 * @value 9 Rattitude
 * @value 12 Follow Me
 */
PARAM_DEFINE_INT32(COM_FLTMODE4, -1);

/**
 * Fift flightmode slot (1640-1800)
 *
 * If the main switch channel is in this range the
 * selected flight mode will be applied.
 *
 * @value -1 Unassigned
 * @value 0 Manual
 * @value 1 Altitude
 * @value 2 Position
 * @value 3 Mission
 * @value 4 Hold
 * @value 10 Takeoff
 * @value 11 Land
 * @value 5 Return
 * @value 6 Acro
 * @value 7 Offboard
 * @value 8 Stabilized
 * @value 9 Rattitude
 * @value 12 Follow Me
 */
PARAM_DEFINE_INT32(COM_FLTMODE5, -1);

/**
 * Sixth flightmode slot (1800-2000)
 *
 * If the main switch channel is in this range the
 * selected flight mode will be applied.
 *
 * @value -1 Unassigned
 * @value 0 Manual
 * @value 1 Altitude
 * @value 2 Position
 * @value 3 Mission
 * @value 4 Hold
 * @value 10 Takeoff
 * @value 11 Land
 * @value 5 Return
 * @value 6 Acro
 * @value 7 Offboard
 * @value 8 Stabilized
 * @value 9 Rattitude
 * @value 12 Follow Me
 */
PARAM_DEFINE_INT32(COM_FLTMODE6, -1);<|MERGE_RESOLUTION|>--- conflicted
+++ resolved
@@ -256,14 +256,9 @@
  * Action the system takes on low battery. Defaults to off
  *
  * @group Commander
-<<<<<<< HEAD
- * @value 0 No action
- * @value 1 RTL on low battery
-=======
  * @value 0 Warning
  * @value 1 Return to Land
  * @value 2 Land at current position
->>>>>>> 18176ea7
  * @decimal 0
  * @increment 1
  */
