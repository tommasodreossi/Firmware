--- conflicted
+++ resolved
@@ -51,14 +51,11 @@
 	return uORB::Manager::get_instance()->orb_advertise_multi(meta, data, instance, priority);
 }
 
-<<<<<<< HEAD
-=======
 int orb_unadvertise(orb_advert_t handle)
 {
 	return uORB::Manager::get_instance()->orb_unadvertise(handle);
 }
 
->>>>>>> 18176ea7
 int orb_publish_auto(const struct orb_metadata *meta, orb_advert_t *handle, const void *data, int *instance,
 		     int priority)
 {
