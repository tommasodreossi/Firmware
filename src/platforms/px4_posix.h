/****************************************************************************
 *
 *   Copyright (c) 2015 Mark Charlebois. All rights reserved.
 *
 * Redistribution and use in source and binary forms, with or without
 * modification, are permitted provided that the following conditions
 * are met:
 *
 * 1. Redistributions of source code must retain the above copyright
 *    notice, this list of conditions and the following disclaimer.
 * 2. Redistributions in binary form must reproduce the above copyright
 *    notice, this list of conditions and the following disclaimer in
 *    the documentation and/or other materials provided with the
 *    distribution.
 * 3. Neither the name PX4 nor the names of its contributors may be
 *    used to endorse or promote products derived from this software
 *    without specific prior written permission.
 *
 * THIS SOFTWARE IS PROVIDED BY THE COPYRIGHT HOLDERS AND CONTRIBUTORS
 * "AS IS" AND ANY EXPRESS OR IMPLIED WARRANTIES, INCLUDING, BUT NOT
 * LIMITED TO, THE IMPLIED WARRANTIES OF MERCHANTABILITY AND FITNESS
 * FOR A PARTICULAR PURPOSE ARE DISCLAIMED. IN NO EVENT SHALL THE
 * COPYRIGHT OWNER OR CONTRIBUTORS BE LIABLE FOR ANY DIRECT, INDIRECT,
 * INCIDENTAL, SPECIAL, EXEMPLARY, OR CONSEQUENTIAL DAMAGES (INCLUDING,
 * BUT NOT LIMITED TO, PROCUREMENT OF SUBSTITUTE GOODS OR SERVICES; LOSS
 * OF USE, DATA, OR PROFITS; OR BUSINESS INTERRUPTION) HOWEVER CAUSED
 * AND ON ANY THEORY OF LIABILITY, WHETHER IN CONTRACT, STRICT
 * LIABILITY, OR TORT (INCLUDING NEGLIGENCE OR OTHERWISE) ARISING IN
 * ANY WAY OUT OF THE USE OF THIS SOFTWARE, EVEN IF ADVISED OF THE
 * POSSIBILITY OF SUCH DAMAGE.
 *
 ****************************************************************************/

/**
 * @file px4_posix.h
 *
 * Includes POSIX-like functions for virtual character devices
 */

#pragma once

#include <px4_defines.h>
#include <stdint.h>
#include <unistd.h>
#include <fcntl.h>
#include <poll.h>
<<<<<<< HEAD
#include <semaphore.h>
#include <stdint.h>

#if defined(__PX4_QURT)
#include <dspal_types.h>
#else
#include <sys/types.h>
#endif

/* Semaphore handling */

#ifdef __PX4_DARWIN

__BEGIN_DECLS

typedef struct {
	pthread_mutex_t lock;
	pthread_cond_t wait;
	int value;
} px4_sem_t;

__EXPORT int		px4_sem_init(px4_sem_t *s, int pshared, unsigned value);
__EXPORT int		px4_sem_wait(px4_sem_t *s);
__EXPORT int		px4_sem_timedwait(px4_sem_t *sem, const struct timespec *abstime);
__EXPORT int		px4_sem_post(px4_sem_t *s);
__EXPORT int		px4_sem_getvalue(px4_sem_t *s, int *sval);
__EXPORT int		px4_sem_destroy(px4_sem_t *s);

__END_DECLS
=======
#include <stdint.h>
>>>>>>> 18176ea7

#if defined(__PX4_QURT)
#include <dspal_types.h>
#else
<<<<<<< HEAD

__BEGIN_DECLS

typedef sem_t px4_sem_t;

#define px4_sem_init	 sem_init
#define px4_sem_wait	 sem_wait
#define px4_sem_post	 sem_post
#define px4_sem_getvalue sem_getvalue
#define px4_sem_destroy	 sem_destroy

#ifdef __PX4_QURT
__EXPORT int		px4_sem_timedwait(px4_sem_t *sem, const struct timespec *abstime);
#else
#define px4_sem_timedwait	 sem_timedwait
#endif

__END_DECLS

=======
#include <sys/types.h>
>>>>>>> 18176ea7
#endif

#include "px4_sem.h"


#ifdef __PX4_NUTTX

#define  PX4_F_RDONLY 1
#define  PX4_F_WRONLY 2

typedef struct pollfd px4_pollfd_struct_t;

#if defined(__cplusplus)
#define _GLOBAL ::
#else
#define _GLOBAL
#endif
#define px4_open 	_GLOBAL open
#define px4_close 	_GLOBAL close
#define px4_ioctl 	_GLOBAL ioctl
#define px4_write 	_GLOBAL write
#define px4_read 	_GLOBAL read
#define px4_poll 	_GLOBAL poll
#define px4_fsync 	_GLOBAL fsync
#define px4_access 	_GLOBAL access
#define px4_getpid 	_GLOBAL getpid

#elif defined(__PX4_POSIX)

#define  PX4_F_RDONLY O_RDONLY
#define  PX4_F_WRONLY O_WRONLY
#define  PX4_F_CREAT  O_CREAT

typedef short pollevent_t;

typedef struct {
	/* This part of the struct is POSIX-like */
	int		fd;       /* The descriptor being polled */
	pollevent_t 	events;   /* The input event flags */
	pollevent_t 	revents;  /* The output event flags */

	/* Required for PX4 compatibility */
	px4_sem_t   *sem;  	/* Pointer to semaphore used to post output event */
	void   *priv;     	/* For use by drivers */
} px4_pollfd_struct_t;

__BEGIN_DECLS

__EXPORT int 		px4_open(const char *path, int flags, ...);
__EXPORT int 		px4_close(int fd);
__EXPORT ssize_t	px4_read(int fd, void *buffer, size_t buflen);
__EXPORT ssize_t	px4_write(int fd, const void *buffer, size_t buflen);
__EXPORT int		px4_ioctl(int fd, int cmd, unsigned long arg);
__EXPORT int		px4_poll(px4_pollfd_struct_t *fds, nfds_t nfds, int timeout);
__EXPORT int		px4_fsync(int fd);
__EXPORT int		px4_access(const char *pathname, int mode);
__EXPORT unsigned long	px4_getpid(void);

__EXPORT void		px4_enable_sim_lockstep(void);
__EXPORT void		px4_sim_start_delay(void);
__EXPORT void		px4_sim_stop_delay(void);
__EXPORT bool		px4_sim_delay_enabled(void);

__END_DECLS
#else
#error "No TARGET OS Provided"
#endif

__BEGIN_DECLS
extern int px4_errno;

__EXPORT void		px4_show_devices(void);
__EXPORT void		px4_show_files(void);
__EXPORT const char 	*px4_get_device_names(unsigned int *handle);

__EXPORT void		px4_show_topics(void);
__EXPORT const char 	*px4_get_topic_names(unsigned int *handle);

#ifndef __PX4_QURT
/*
 * The UNIX epoch system time following the system clock
 */
__EXPORT uint64_t	hrt_system_time(void);

__EXPORT bool		px4_exit_requested(void);
#endif

__END_DECLS<|MERGE_RESOLUTION|>--- conflicted
+++ resolved
@@ -44,66 +44,12 @@
 #include <unistd.h>
 #include <fcntl.h>
 #include <poll.h>
-<<<<<<< HEAD
-#include <semaphore.h>
 #include <stdint.h>
 
 #if defined(__PX4_QURT)
 #include <dspal_types.h>
 #else
 #include <sys/types.h>
-#endif
-
-/* Semaphore handling */
-
-#ifdef __PX4_DARWIN
-
-__BEGIN_DECLS
-
-typedef struct {
-	pthread_mutex_t lock;
-	pthread_cond_t wait;
-	int value;
-} px4_sem_t;
-
-__EXPORT int		px4_sem_init(px4_sem_t *s, int pshared, unsigned value);
-__EXPORT int		px4_sem_wait(px4_sem_t *s);
-__EXPORT int		px4_sem_timedwait(px4_sem_t *sem, const struct timespec *abstime);
-__EXPORT int		px4_sem_post(px4_sem_t *s);
-__EXPORT int		px4_sem_getvalue(px4_sem_t *s, int *sval);
-__EXPORT int		px4_sem_destroy(px4_sem_t *s);
-
-__END_DECLS
-=======
-#include <stdint.h>
->>>>>>> 18176ea7
-
-#if defined(__PX4_QURT)
-#include <dspal_types.h>
-#else
-<<<<<<< HEAD
-
-__BEGIN_DECLS
-
-typedef sem_t px4_sem_t;
-
-#define px4_sem_init	 sem_init
-#define px4_sem_wait	 sem_wait
-#define px4_sem_post	 sem_post
-#define px4_sem_getvalue sem_getvalue
-#define px4_sem_destroy	 sem_destroy
-
-#ifdef __PX4_QURT
-__EXPORT int		px4_sem_timedwait(px4_sem_t *sem, const struct timespec *abstime);
-#else
-#define px4_sem_timedwait	 sem_timedwait
-#endif
-
-__END_DECLS
-
-=======
-#include <sys/types.h>
->>>>>>> 18176ea7
 #endif
 
 #include "px4_sem.h"
