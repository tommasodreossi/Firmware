/****************************************************************************
 *
 *   Copyright (c) 2013 PX4 Development Team. All rights reserved.
 *   Author: 	Lorenz Meier <lm@inf.ethz.ch>
 *
 * Redistribution and use in source and binary forms, with or without
 * modification, are permitted provided that the following conditions
 * are met:
 *
 * 1. Redistributions of source code must retain the above copyright
 *    notice, this list of conditions and the following disclaimer.
 * 2. Redistributions in binary form must reproduce the above copyright
 *    notice, this list of conditions and the following disclaimer in
 *    the documentation and/or other materials provided with the
 *    distribution.
 * 3. Neither the name PX4 nor the names of its contributors may be
 *    used to endorse or promote products derived from this software
 *    without specific prior written permission.
 *
 * THIS SOFTWARE IS PROVIDED BY THE COPYRIGHT HOLDERS AND CONTRIBUTORS
 * "AS IS" AND ANY EXPRESS OR IMPLIED WARRANTIES, INCLUDING, BUT NOT
 * LIMITED TO, THE IMPLIED WARRANTIES OF MERCHANTABILITY AND FITNESS
 * FOR A PARTICULAR PURPOSE ARE DISCLAIMED. IN NO EVENT SHALL THE
 * COPYRIGHT OWNER OR CONTRIBUTORS BE LIABLE FOR ANY DIRECT, INDIRECT,
 * INCIDENTAL, SPECIAL, EXEMPLARY, OR CONSEQUENTIAL DAMAGES (INCLUDING,
 * BUT NOT LIMITED TO, PROCUREMENT OF SUBSTITUTE GOODS OR SERVICES; LOSS
 * OF USE, DATA, OR PROFITS; OR BUSINESS INTERRUPTION) HOWEVER CAUSED
 * AND ON ANY THEORY OF LIABILITY, WHETHER IN CONTRACT, STRICT
 * LIABILITY, OR TORT (INCLUDING NEGLIGENCE OR OTHERWISE) ARISING IN
 * ANY WAY OUT OF THE USE OF THIS SOFTWARE, EVEN IF ADVISED OF THE
 * POSSIBILITY OF SUCH DAMAGE.
 *
 ****************************************************************************/
/**
 * @file main.c
 *
 * Example implementation of a fixed wing attitude controller. This file is a complete
 * fixed wing controller for manual attitude control or auto waypoint control.
 * There is no need to touch any other system components to extend / modify the
 * complete control architecture.
 *
 * @author Lorenz Meier <lm@inf.ethz.ch>
 */

#include <nuttx/config.h>
#include <stdio.h>
#include <stdlib.h>
#include <string.h>
#include <unistd.h>
#include <fcntl.h>
#include <errno.h>
#include <math.h>
#include <poll.h>
#include <time.h>
#include <drivers/drv_hrt.h>
#include <uORB/uORB.h>
#include <uORB/topics/vehicle_global_position.h>
#include <uORB/topics/vehicle_global_position_setpoint.h>
#include <uORB/topics/vehicle_attitude.h>
#include <uORB/topics/vehicle_status.h>
#include <uORB/topics/vehicle_attitude_setpoint.h>
#include <uORB/topics/manual_control_setpoint.h>
#include <uORB/topics/actuator_controls.h>
#include <uORB/topics/vehicle_rates_setpoint.h>
#include <uORB/topics/vehicle_global_position.h>
#include <uORB/topics/parameter_update.h>
#include <systemlib/param/param.h>
#include <systemlib/pid/pid.h>
#include <systemlib/geo/geo.h>
#include <systemlib/perf_counter.h>
#include <systemlib/systemlib.h>
#include <systemlib/err.h>

/* process-specific header files */
#include "params.h"

/* Prototypes */

/**
 * Daemon management function.
 *
 * This function allows to start / stop the background task (daemon).
 * The purpose of it is to be able to start the controller on the
 * command line, query its status and stop it, without giving up
 * the command line to one particular process or the need for bg/fg
 * ^Z support by the shell.
 */
__EXPORT int ex_fixedwing_control_main(int argc, char *argv[]);

/**
 * Mainloop of daemon.
 */
int fixedwing_control_thread_main(int argc, char *argv[]);

/**
 * Print the correct usage.
 */
static void usage(const char *reason);

/**
 * Control roll and pitch angle.
 *
 * This very simple roll and pitch controller takes the current roll angle
 * of the system and compares it to a reference. Pitch is controlled to zero and yaw remains
 * uncontrolled (tutorial code, not intended for flight).
 *
 * @param att_sp The current attitude setpoint - the values the system would like to reach.
 * @param att The current attitude. The controller should make the attitude match the setpoint
 * @param speed_body The velocity of the system. Currently unused.
 * @param rates_sp The angular rate setpoint. This is the output of the controller.
 */
void control_attitude(const struct vehicle_attitude_setpoint_s *att_sp, const struct vehicle_attitude_s *att,
	float speed_body[], struct vehicle_rates_setpoint_s *rates_sp, 
	struct actuator_controls_s *actuators);

/**
 * Control heading.
 *
 * This very simple heading to roll angle controller outputs the desired roll angle based on
 * the current position of the system, the desired position (the setpoint) and the current
 * heading.
 *
 * @param pos The current position of the system
 * @param sp The current position setpoint
 * @param att The current attitude
 * @param att_sp The attitude setpoint. This is the output of the controller
 */
void control_heading(const struct vehicle_global_position_s *pos, const struct vehicle_global_position_setpoint_s *sp,
	const struct vehicle_attitude_s *att, struct vehicle_attitude_setpoint_s *att_sp);

/* Variables */
static bool thread_should_exit = false;		/**< Daemon exit flag */
static bool thread_running = false;		/**< Daemon status flag */
static int deamon_task;				/**< Handle of deamon task / thread */
static struct params p;
static struct param_handles ph;

void control_attitude(const struct vehicle_attitude_setpoint_s *att_sp, const struct vehicle_attitude_s *att,
	float speed_body[], struct vehicle_rates_setpoint_s *rates_sp, 
	struct actuator_controls_s *actuators)
{

	/* 
	 * The PX4 architecture provides a mixer outside of the controller.
	 * The mixer is fed with a default vector of actuator controls, representing
	 * moments applied to the vehicle frame. This vector
	 * is structured as:
	 *
	 * Control Group 0 (attitude):
	 * 
	 *    0  -  roll   (-1..+1)
	 *    1  -  pitch  (-1..+1)
	 *    2  -  yaw    (-1..+1)
	 *    3  -  thrust ( 0..+1)
	 *    4  -  flaps  (-1..+1)
	 *    ...
	 *
	 * Control Group 1 (payloads / special):
	 *
	 *    ...
	 */

	/*
	 * Calculate roll error and apply P gain
	 */
	float roll_err = att->roll - att_sp->roll_body;
	actuators->control[0] = roll_err * p.roll_p;

	/*
	 * Calculate pitch error and apply P gain
	 */
	float pitch_err = att->pitch - att_sp->pitch_body;
	actuators->control[1] = pitch_err * p.pitch_p;
}

void control_heading(const struct vehicle_global_position_s *pos, const struct vehicle_global_position_setpoint_s *sp,
	const struct vehicle_attitude_s *att, struct vehicle_attitude_setpoint_s *att_sp)
{

	/*
	 * Calculate heading error of current position to desired position
	 */

	/* 
	 * PX4 uses 1e7 scaled integers to represent global coordinates for max resolution,
	 * so they need to be scaled by 1e7 and converted to IEEE double precision floating point.
	 */
	float bearing = get_bearing_to_next_waypoint(pos->lat/1e7d, pos->lon/1e7d, sp->lat/1e7d, sp->lon/1e7d);

	/* calculate heading error */
	float yaw_err = att->yaw - bearing;
	/* apply control gain */
	float roll_command = yaw_err * p.hdng_p;

	/* limit output, this commonly is a tuning parameter, too */
	if (att_sp->roll_body < -0.6f) {
		att_sp->roll_body = -0.6f;
	} else if (att_sp->roll_body > 0.6f) {
		att_sp->roll_body = 0.6f;
	}
}

/* Main Thread */
int fixedwing_control_thread_main(int argc, char *argv[])
{
	/* read arguments */
	bool verbose = false;

	for (int i = 1; i < argc; i++) {
		if (strcmp(argv[i], "-v") == 0 || strcmp(argv[i], "--verbose") == 0) {
			verbose = true;
		}
	}

	/* welcome user (warnx prints a line, including an appended\n, with variable arguments */
	warnx("[example fixedwing control] started");

	/* initialize parameters, first the handles, then the values */
	parameters_init(&ph);
	parameters_update(&ph, &p);


	/*
	 * PX4 uses a publish/subscribe design pattern to enable
	 * multi-threaded communication.
	 *
	 * The most elegant aspect of this is that controllers and
	 * other processes can either 'react' to new data, or run
	 * at their own pace.
	 *
	 * PX4 developer guide:
	 * https://pixhawk.ethz.ch/px4/dev/shared_object_communication
	 *
	 * Wikipedia description:
	 * http://en.wikipedia.org/wiki/Publish–subscribe_pattern
	 * 
	 */




	/*
	 * Declare and safely initialize all structs to zero.
	 * 
	 * These structs contain the system state and things
	 * like attitude, position, the current waypoint, etc.
	 */
	struct vehicle_attitude_s att;
	memset(&att, 0, sizeof(att));
	struct vehicle_attitude_setpoint_s att_sp;
	memset(&att_sp, 0, sizeof(att_sp));
	struct vehicle_rates_setpoint_s rates_sp;
	memset(&rates_sp, 0, sizeof(rates_sp));
	struct vehicle_global_position_s global_pos;
	memset(&global_pos, 0, sizeof(global_pos));
	struct manual_control_setpoint_s manual_sp;
	memset(&manual_sp, 0, sizeof(manual_sp));
	struct vehicle_status_s vstatus;
	memset(&vstatus, 0, sizeof(vstatus));
	struct vehicle_global_position_setpoint_s global_sp;
	memset(&global_sp, 0, sizeof(global_sp));

	/* output structs - this is what is sent to the mixer */
	struct actuator_controls_s actuators;
	memset(&actuators, 0, sizeof(actuators));


	/* publish actuator controls with zero values */
	for (unsigned i = 0; i < NUM_ACTUATOR_CONTROLS; i++) {
		actuators.control[i] = 0.0f;
	}

	/*
	 * Advertise that this controller will publish actuator
	 * control values and the rate setpoint
	 */
	orb_advert_t actuator_pub = orb_advertise(ORB_ID_VEHICLE_ATTITUDE_CONTROLS, &actuators);
	orb_advert_t rates_pub = orb_advertise(ORB_ID(vehicle_rates_setpoint), &rates_sp);

	/* subscribe to topics. */
	int att_sub = orb_subscribe(ORB_ID(vehicle_attitude));
	int att_sp_sub = orb_subscribe(ORB_ID(vehicle_attitude_setpoint));
	int global_pos_sub = orb_subscribe(ORB_ID(vehicle_global_position));
	int manual_sp_sub = orb_subscribe(ORB_ID(manual_control_setpoint));
	int vstatus_sub = orb_subscribe(ORB_ID(vehicle_status));
	int global_sp_sub = orb_subscribe(ORB_ID(vehicle_global_position_setpoint));
	int param_sub = orb_subscribe(ORB_ID(parameter_update));

	/* Setup of loop */
	float speed_body[3] = {0.0f, 0.0f, 0.0f};
	/* RC failsafe check */
	bool throttle_half_once = false;
	struct pollfd fds[2] = {{ .fd = param_sub, .events = POLLIN },
				{ .fd = att_sub, .events = POLLIN }};

	while (!thread_should_exit) {

		/*
		 * Wait for a sensor or param update, check for exit condition every 500 ms.
		 * This means that the execution will block here without consuming any resources,
		 * but will continue to execute the very moment a new attitude measurement or
		 * a param update is published. So no latency in contrast to the polling
		 * design pattern (do not confuse the poll() system call with polling).
		 *
		 * This design pattern makes the controller also agnostic of the attitude
		 * update speed - it runs as fast as the attitude updates with minimal latency.
		 */
		int ret = poll(fds, 2, 500);

		if (ret < 0) {
			/*
			 * Poll error, this will not really happen in practice,
			 * but its good design practice to make output an error message. 
			 */
			warnx("poll error");

		} else if (ret == 0) {
			/* no return value = nothing changed for 500 ms, ignore */
		} else {

			/* only update parameters if they changed */
			if (fds[0].revents & POLLIN) {
				/* read from param to clear updated flag (uORB API requirement) */
				struct parameter_update_s update;
				orb_copy(ORB_ID(parameter_update), param_sub, &update);

				/* if a param update occured, re-read our parameters */
				parameters_update(&ph, &p);
			}

			/* only run controller if attitude changed */
			if (fds[1].revents & POLLIN) {


				/* Check if there is a new position measurement or position setpoint */
				bool pos_updated;
				orb_check(global_pos_sub, &pos_updated);
				bool global_sp_updated;
				orb_check(global_sp_sub, &global_sp_updated);
				bool manual_sp_updated;
				orb_check(manual_sp_sub, &manual_sp_updated);

				/* get a local copy of attitude */
				orb_copy(ORB_ID(vehicle_attitude), att_sub, &att);

				if (global_sp_updated)
					orb_copy(ORB_ID(vehicle_global_position_setpoint), global_sp_sub, &global_sp);

				/* currently speed in body frame is not used, but here for reference */
				if (pos_updated) {
					orb_copy(ORB_ID(vehicle_global_position), global_pos_sub, &global_pos);

					if (att.R_valid) {
						speed_body[0] = att.R[0][0] * global_pos.vx + att.R[0][1] * global_pos.vy + att.R[0][2] * global_pos.vz;
						speed_body[1] = att.R[1][0] * global_pos.vx + att.R[1][1] * global_pos.vy + att.R[1][2] * global_pos.vz;
						speed_body[2] = att.R[2][0] * global_pos.vx + att.R[2][1] * global_pos.vy + att.R[2][2] * global_pos.vz;

					} else {
						speed_body[0] = 0;
						speed_body[1] = 0;
						speed_body[2] = 0;

						warnx("Did not get a valid R\n");
					}
				}

				if (manual_sp_updated)
					/* get the RC (or otherwise user based) input */ 
					orb_copy(ORB_ID(manual_control_setpoint), manual_sp_sub, &manual_sp);

				/* check if the throttle was ever more than 50% - go later only to failsafe if yes */
				if (isfinite(manual_sp.throttle) &&
							    (manual_sp.throttle >= 0.6f) &&
							    (manual_sp.throttle <= 1.0f)) {
					throttle_half_once = true;
				}

				/* get the system status and the flight mode we're in */
				orb_copy(ORB_ID(vehicle_status), vstatus_sub, &vstatus);

				/* control */

<<<<<<< HEAD
#warning fix this
#if 0
				if (vstatus.navigation_state == NAVIGATION_STATE_AUTO_ ||
				    vstatus.navigation_state == NAVIGATION_STATE_STABILIZED) {
=======
				/* if in auto mode, fly global position setpoint */
				if (vstatus.state_machine == SYSTEM_STATE_AUTO ||
				    vstatus.state_machine == SYSTEM_STATE_STABILIZED) {
>>>>>>> 42ce3112

				    	/* simple heading control */
				    	control_heading(&global_pos, &global_sp, &att, &att_sp);

				    	/* nail pitch and yaw (rudder) to zero. This example only controls roll (index 0) */
				    	actuators.control[1] = 0.0f;
				    	actuators.control[2] = 0.0f;
					
					/* simple attitude control */
					control_attitude(&att_sp, &att, speed_body, &rates_sp, &actuators);

					/* pass through throttle */
					actuators.control[3] = att_sp.thrust;

					/* set flaps to zero */
					actuators.control[4] = 0.0f;

<<<<<<< HEAD
				} else if (vstatus.navigation_state == NAVIGATION_STATE_MANUAL) {
=======
				/* if in manual mode, decide between attitude stabilization (SAS) and full manual pass-through */
				} else if (vstatus.state_machine == SYSTEM_STATE_MANUAL) {
>>>>>>> 42ce3112
					if (vstatus.manual_control_mode == VEHICLE_MANUAL_CONTROL_MODE_SAS) {

						/* if the RC signal is lost, try to stay level and go slowly back down to ground */
						if (vstatus.rc_signal_lost && throttle_half_once) {

							/* put plane into loiter */
							att_sp.roll_body = 0.3f;
							att_sp.pitch_body = 0.0f;

							/* limit throttle to 60 % of last value if sane */
							if (isfinite(manual_sp.throttle) &&
							    (manual_sp.throttle >= 0.0f) &&
							    (manual_sp.throttle <= 1.0f)) {
								att_sp.thrust = 0.6f * manual_sp.throttle;

							} else {
								att_sp.thrust = 0.0f;
							}

							att_sp.yaw_body = 0;

							// XXX disable yaw control, loiter

						} else {

							att_sp.roll_body = manual_sp.roll;
							att_sp.pitch_body = manual_sp.pitch;
							att_sp.yaw_body = 0;
							att_sp.thrust = manual_sp.throttle;
						}

						att_sp.timestamp = hrt_absolute_time();

						/* attitude control */
						control_attitude(&att_sp, &att, speed_body, &rates_sp, &actuators);

						/* pass through throttle */
						actuators.control[3] = att_sp.thrust;

						/* pass through flaps */
						if (isfinite(manual_sp.flaps)) {
							actuators.control[4] = manual_sp.flaps;

						} else {
							actuators.control[4] = 0.0f;
						}

					} else if (vstatus.manual_control_mode == VEHICLE_MANUAL_CONTROL_MODE_DIRECT) {
						/* directly pass through values */
						actuators.control[0] = manual_sp.roll;
						/* positive pitch means negative actuator -> pull up */
						actuators.control[1] = manual_sp.pitch;
						actuators.control[2] = manual_sp.yaw;
						actuators.control[3] = manual_sp.throttle;

						if (isfinite(manual_sp.flaps)) {
							actuators.control[4] = manual_sp.flaps;

						} else {
							actuators.control[4] = 0.0f;
						}
					}
				}
#endif

				/* publish rates */
				orb_publish(ORB_ID(vehicle_rates_setpoint), rates_pub, &rates_sp);

				/* sanity check and publish actuator outputs */
				if (isfinite(actuators.control[0]) &&
				    isfinite(actuators.control[1]) &&
				    isfinite(actuators.control[2]) &&
				    isfinite(actuators.control[3])) {
					orb_publish(ORB_ID_VEHICLE_ATTITUDE_CONTROLS, actuator_pub, &actuators);
				}
			}
		}
	}

	printf("[ex_fixedwing_control] exiting, stopping all motors.\n");
	thread_running = false;

	/* kill all outputs */
	for (unsigned i = 0; i < NUM_ACTUATOR_CONTROLS; i++)
		actuators.control[i] = 0.0f;

	orb_publish(ORB_ID_VEHICLE_ATTITUDE_CONTROLS, actuator_pub, &actuators);

	fflush(stdout);

	return 0;
}

/* Startup Functions */

static void
usage(const char *reason)
{
	if (reason)
		fprintf(stderr, "%s\n", reason);

	fprintf(stderr, "usage: ex_fixedwing_control {start|stop|status}\n\n");
	exit(1);
}

/**
 * The daemon app only briefly exists to start
 * the background job. The stack size assigned in the
 * Makefile does only apply to this management task.
 *
 * The actual stack size should be set in the call
 * to task_create().
 */
int ex_fixedwing_control_main(int argc, char *argv[])
{
	if (argc < 1)
		usage("missing command");

	if (!strcmp(argv[1], "start")) {

		if (thread_running) {
			printf("ex_fixedwing_control already running\n");
			/* this is not an error */
			exit(0);
		}

		thread_should_exit = false;
		deamon_task = task_spawn("ex_fixedwing_control",
					 SCHED_DEFAULT,
					 SCHED_PRIORITY_MAX - 20,
					 2048,
					 fixedwing_control_thread_main,
					 (argv) ? (const char **)&argv[2] : (const char **)NULL);
		thread_running = true;
		exit(0);
	}

	if (!strcmp(argv[1], "stop")) {
		thread_should_exit = true;
		exit(0);
	}

	if (!strcmp(argv[1], "status")) {
		if (thread_running) {
			printf("\tex_fixedwing_control is running\n");

		} else {
			printf("\tex_fixedwing_control not started\n");
		}

		exit(0);
	}

	usage("unrecognized command");
	exit(1);
}


<|MERGE_RESOLUTION|>--- conflicted
+++ resolved
@@ -380,16 +380,10 @@
 
 				/* control */
 
-<<<<<<< HEAD
 #warning fix this
 #if 0
 				if (vstatus.navigation_state == NAVIGATION_STATE_AUTO_ ||
 				    vstatus.navigation_state == NAVIGATION_STATE_STABILIZED) {
-=======
-				/* if in auto mode, fly global position setpoint */
-				if (vstatus.state_machine == SYSTEM_STATE_AUTO ||
-				    vstatus.state_machine == SYSTEM_STATE_STABILIZED) {
->>>>>>> 42ce3112
 
 				    	/* simple heading control */
 				    	control_heading(&global_pos, &global_sp, &att, &att_sp);
@@ -407,12 +401,9 @@
 					/* set flaps to zero */
 					actuators.control[4] = 0.0f;
 
-<<<<<<< HEAD
 				} else if (vstatus.navigation_state == NAVIGATION_STATE_MANUAL) {
-=======
 				/* if in manual mode, decide between attitude stabilization (SAS) and full manual pass-through */
 				} else if (vstatus.state_machine == SYSTEM_STATE_MANUAL) {
->>>>>>> 42ce3112
 					if (vstatus.manual_control_mode == VEHICLE_MANUAL_CONTROL_MODE_SAS) {
 
 						/* if the RC signal is lost, try to stay level and go slowly back down to ground */
