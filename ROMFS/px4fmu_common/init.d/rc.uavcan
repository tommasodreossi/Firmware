--- conflicted
+++ resolved
@@ -4,31 +4,9 @@
 #
 
 #
-<<<<<<< HEAD
-# Mirriring the UAVCAN_ENABLE param value to an eponymous environment variable.
-# TODO there should be a smarter way.
-#
-set UAVCAN_ENABLE 0
-if param compare UAVCAN_ENABLE 1
-=======
 # Starting stuff according to UAVCAN_ENABLE value
 #
 if param greater UAVCAN_ENABLE 0
->>>>>>> 484bd3bd
-then
-    set UAVCAN_ENABLE 1
-fi
-if param compare UAVCAN_ENABLE 2
-then
-    set UAVCAN_ENABLE 2
-fi
-
-echo "[i] UAVCAN_ENABLE is $UAVCAN_ENABLE"
-
-#
-# Starting stuff according to UAVCAN_ENABLE value
-#
-if [ $UAVCAN_ENABLE -ge 1 ]
 then
 	if uavcan start
 	then
@@ -39,17 +17,6 @@
 	fi
 fi
 
-<<<<<<< HEAD
-if [ $UAVCAN_ENABLE -ge 2 ]
-then
-        if uavcan start fw
-        then
-                echo "[i] UAVCAN servers started"
-        else
-                echo "[i] ERROR: Could not start UAVCAN servers"
-                tone_alarm $TUNE_ERR
-        fi
-=======
 if param greater UAVCAN_ENABLE 1
 then
 	if uavcan start fw
@@ -59,5 +26,4 @@
 		echo "[i] ERROR: Could not start UAVCAN servers"
 		tone_alarm $TUNE_ERR
 	fi
->>>>>>> 484bd3bd
 fi